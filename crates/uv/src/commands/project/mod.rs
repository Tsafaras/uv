--- conflicted
+++ resolved
@@ -15,12 +15,8 @@
 use uv_configuration::{Concurrency, Constraints, ExtrasSpecification, Reinstall, Upgrade};
 use uv_dispatch::BuildDispatch;
 use uv_distribution::DistributionDatabase;
-<<<<<<< HEAD
-use uv_fs::{Simplified, CWD};
-=======
 use uv_fs::Simplified;
 use uv_git::ResolvedRepositoryReference;
->>>>>>> a53ddaa2
 use uv_installer::{SatisfiesResult, SitePackages};
 use uv_normalize::PackageName;
 use uv_python::{
@@ -1271,6 +1267,7 @@
 
 pub(crate) async fn get_python_requirement_for_new_script(
     python: Option<&str>,
+    directory: &PathBuf,
     no_pin_python: bool,
     python_preference: PythonPreference,
     python_downloads: PythonDownloads,
@@ -1283,7 +1280,7 @@
         PythonRequest::parse(request)
     } else if let (false, Some(request)) = (
         no_pin_python,
-        PythonVersionFile::discover(&*CWD, false, false)
+        PythonVersionFile::discover(directory, false, false)
             .await?
             .and_then(PythonVersionFile::into_version),
     ) {
